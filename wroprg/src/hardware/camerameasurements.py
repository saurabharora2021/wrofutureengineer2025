"""Camera Measurements"""

import os
import logging
from typing import Tuple
from typing import Any, Dict
import cv2
from hardware.camera import MyCamera

logger = logging.getLogger(__name__)
class CameraDistanceMeasurements:
    """Handles distance measurements using the camera."""

    SAVE_CAMERA_IMAGE:bool = False
    SAVE_CAMERA_IMAGE_ON_CORRECTION:bool = True
    CAMERA_OUTPUT_DIR:str= "output"
    SHOW_IMAGE:bool = False

    def __init__(self,camera: MyCamera):
        super().__init__()
        self.camera = camera

    def start(self):
        """Start the camera."""
        self.camera.start()
        if self.SAVE_CAMERA_IMAGE or self.SAVE_CAMERA_IMAGE_ON_CORRECTION:
            outputdir:str = self.CAMERA_OUTPUT_DIR
            os.makedirs(outputdir, exist_ok=True)


    def measure_distance(self,timestamp:float)-> Tuple[float,float,float, Dict[str, Any]]:
        """Measure distance using the camera."""
        # Implement distance measurement logic here

        extra_metrics: Dict[str, Any] = {}

        frame = self.camera.capture()

        (center_p,left_p,right_p,center_d,left_d,right_d) = self._measure_border(frame)

        # Save frame to output folder
        if self.SAVE_CAMERA_IMAGE or (self.SAVE_CAMERA_IMAGE_ON_CORRECTION and \
                                      (center_d != -1 or left_d != -1 or right_d != -1)):
            counter = timestamp
            outputdir:str = self.CAMERA_OUTPUT_DIR
            filename = os.path.join(outputdir,
                            f"frame_{counter:05d}.jpg")
            cv2.imwrite(filename, frame)
            print(f"Saved {filename}")


        #lets add extra metrics , for now we will just use the timestamp
        extra_metrics['c.frontp'] = center_p
        extra_metrics['c.rightp'] = right_p
        extra_metrics['c.leftp'] = left_p
        extra_metrics['c.frontd'] = center_d
        extra_metrics['c.rightd'] = right_d
        extra_metrics['c.leftd'] = left_d

        return (center_d,left_d,right_d,extra_metrics)

    def _measure_border(self,image)-> Tuple[float,float,float,float,float,float]:

        img_rgb = cv2.cvtColor(image, cv2.COLOR_BGR2RGB)
        # Take the top half of the image
        height = img_rgb.shape[0]
        top_half = img_rgb[:height // 2, :]

        # Rotate the top half 180 degrees clockwise
        img_rgb = cv2.rotate(top_half, cv2.ROTATE_180)
        bottom_half = img_rgb
        if self.SHOW_IMAGE:
            cv2.imshow('Half Image', bottom_half)
        img_rgb = bottom_half


        height, width, _ = img_rgb.shape
        section_width = width // 4

        # Calculate distances for each section
        # left section
        left_image = img_rgb[:, :section_width]
        if self.SHOW_IMAGE:
            cv2.imshow('Left Section', left_image)

        # center section
        center_image = img_rgb[:, section_width:3 * section_width]
        if self.SHOW_IMAGE:
            cv2.imshow('Center Section', center_image)

        # right section
        right_image = img_rgb[:, 3 * section_width:]
        if self.SHOW_IMAGE:
            cv2.imshow('Right Section', right_image)

        center_distance = -1
        left_distance = -1
        right_distance = -1

        #in the bottom 50% image find black percentage.
        bottom_image = center_image[height // 2:, :]
        black_pixels = cv2.inRange(bottom_image, (0, 0, 0), (50, 50, 50))
        center_black_percentage = (cv2.countNonZero(black_pixels) /
                                   (bottom_image.shape[0] * bottom_image.shape[1])) * 100

        bottom_half = left_image[height // 2:, :]
        black_pixels = cv2.inRange(bottom_half, (0, 0, 0), (50, 50, 50))
        left_black_percentage = (cv2.countNonZero(black_pixels) /
                                  (bottom_half.shape[0] * bottom_half.shape[1])) * 100

        bottom_half = right_image[height // 2:, :]
        black_pixels = cv2.inRange(bottom_half, (0, 0, 0), (50, 50, 50))
        right_black_percentage = (cv2.countNonZero(black_pixels) /
                                  (bottom_half.shape[0] * bottom_half.shape[1])) * 100

<<<<<<< HEAD
        if center != -1 or left != -1 or right != -1:
            logger.info("Camera Percentage: Center: %.2f, Left: %.2f, Right: %.2f",
                        center_black_percentage, left_black_percentage, right_black_percentage)
            logger.info("Camera Distance: Center: %.2f, Left: %.2f, Right: %.2f",
                        center, left, right)
=======
        logger.info("Camera Percentage: Center: %.2f, Left: %.2f, Right: %.2f",
                    center_black_percentage, left_black_percentage, right_black_percentage)

        #Do colour based distance detections.
        if center_black_percentage > 50:
            center_distance = self._colour_to_distance(center_black_percentage)
        else:
            left_distance = self._colour_to_distance(left_black_percentage)
            right_distance = self._colour_to_distance(right_black_percentage)

        logger.info("Camera Distance: Center: %.2f, Left: %.2f, Right: %.2f",
                    center_distance, left_distance, right_distance)
>>>>>>> 501f8618

        return (center_black_percentage, left_black_percentage, right_black_percentage, \
                center_distance, left_distance, right_distance)

    def _colour_to_distance(self,color_percentage:float)-> float:

        if color_percentage < 50.0:
            return -1.0
        elif color_percentage > 95.0:
            return 5.0
        elif color_percentage > 85.0:
            return 10.0
        elif color_percentage > 75.0:
            return 20.0
        elif color_percentage > 50.0:
            return 30.0
        return -1.0<|MERGE_RESOLUTION|>--- conflicted
+++ resolved
@@ -113,16 +113,10 @@
         right_black_percentage = (cv2.countNonZero(black_pixels) /
                                   (bottom_half.shape[0] * bottom_half.shape[1])) * 100
 
-<<<<<<< HEAD
         if center != -1 or left != -1 or right != -1:
             logger.info("Camera Percentage: Center: %.2f, Left: %.2f, Right: %.2f",
                         center_black_percentage, left_black_percentage, right_black_percentage)
-            logger.info("Camera Distance: Center: %.2f, Left: %.2f, Right: %.2f",
-                        center, left, right)
-=======
-        logger.info("Camera Percentage: Center: %.2f, Left: %.2f, Right: %.2f",
-                    center_black_percentage, left_black_percentage, right_black_percentage)
-
+    
         #Do colour based distance detections.
         if center_black_percentage > 50:
             center_distance = self._colour_to_distance(center_black_percentage)
@@ -131,8 +125,7 @@
             right_distance = self._colour_to_distance(right_black_percentage)
 
         logger.info("Camera Distance: Center: %.2f, Left: %.2f, Right: %.2f",
-                    center_distance, left_distance, right_distance)
->>>>>>> 501f8618
+                        center_distance, left_distance, right_distance)
 
         return (center_black_percentage, left_black_percentage, right_black_percentage, \
                 center_distance, left_distance, right_distance)

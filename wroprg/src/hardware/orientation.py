""" Orientation estimation using MPU6050 data with Kalman filters."""
import math
import time
import logging
from base.shutdown_handling import ShutdownInterface
from utils.threadingfunctions import ConstantUpdateThread

logger = logging.getLogger(__name__)

class SimpleKalmanFilter:
    """A simple 1D Kalman filter for demonstration."""
    def __init__(self, q=0.01, r=0.1, p=1.0, initial_value=0.0):
        self.q = q  # process noise
        self.r = r  # measurement noise
        self.p = p  # estimation error
        self.x = initial_value  # value

    def update(self, measurement):
        """Update the Kalman filter with a new measurement."""
        # Prediction update
        self.p += self.q
        # Measurement update
        k = self.p / (self.p + self.r)
        self.x += k * (measurement - self.x)
        self.p *= (1 - k)
        return self.x

class OrientationEstimator(ShutdownInterface):
    """
    Estimates roll, pitch, and yaw using MPU6050 data and a complementary blend
    with simple Kalman smoothing on accelerometer-derived angles.
    """
<<<<<<< HEAD
    def __init__(self, get_accel, get_gyro,get_magnet, dt=0.01):
        self.get_accel = get_accel      # returns (ax, ay, az) in m/s^2
        self.get_gyro = get_gyro        # returns (gx, gy, gz) in rad/s (Adafruit lib)
        self.get_magnet = get_magnet    # returns (mx, my, mz) in uT
=======
    def __init__(self, get_accel, get_gyro, get_mag=None, dt=0.01):
        self.get_accel = get_accel      # returns (ax, ay, az) in m/s^2
        self.get_gyro = get_gyro        # returns (gx, gy, gz) in rad/s (Adafruit lib)
        self.get_mag = get_mag          # returns (mx, my, mz) in uT; optional
>>>>>>> 50a15ed6
        self.dt = dt
        self.last_time = time.perf_counter()

        # State kept in DEGREES
        self.roll = 0.0
        self.pitch = 0.0
        self.yaw = 0.0

        # Gyro bias (rad/s) for yaw axis
        self.yaw_bias = 0.0
        self.stationary_threshold = 0.05  # rad/s

        # Low-pass on accel angles before blending
        self.kalman_roll = SimpleKalmanFilter(q=1e-3, r=5e-2, p=1.0, initial_value=0.0)
        self.kalman_pitch = SimpleKalmanFilter(q=1e-3, r=5e-2, p=1.0, initial_value=0.0)

        # Complementary filter blend factor
        self._alpha = 0.98
        self._alpha_yaw = 0.97  # yaw blend with magnetometer when available

            # Calibration offsets
        self.roll_offset = 0.0
        self.pitch_offset = 0.0
        self.yaw_offset = 0.0

        # Magnetometer calibration (hard-iron bias) and declination
        self.mag_bias_x = 0.0
        self.mag_bias_y = 0.0
        self.mag_bias_z = 0.0
        # Optional soft-iron scaling could be added later
        self.mag_declination_deg = 0.0  # set your local declination if needed


        #lets start the thread to read sensor data
        self._thread: ConstantUpdateThread = ConstantUpdateThread(self.update, interval_ms=9)

        self._stationary_gz_samples = []
        self._stationary_sample_limit = 50  # Number of samples to average for bias

    def shutdown(self):
        """Shutdown readings"""
        self._thread.stop()

    def start_readings(self):
        """Start Reading"""
        #Lets calibrate the devices.
        self.calibrate_imu()

        self._thread.start()


    @staticmethod
    def _accel_to_angles(ax: float, ay: float, az: float) -> tuple[float, float]:
        """
        Compute roll and pitch from accelerometer (degrees).
        roll about X, pitch about Y, right-hand rule.
        """
        eps = 1e-9
        az = az if abs(az) > eps else math.copysign(eps, az)
        roll_rad = math.atan2(ay, az)
        pitch_rad = math.atan2(-ax, math.sqrt(ay * ay + az * az))
        return math.degrees(roll_rad), math.degrees(pitch_rad)

    def update(self):
        """Fuse accel and gyro to update roll, pitch, yaw (degrees)."""
        # Time step with clamping
        now = time.perf_counter()
        dt = now - self.last_time
        if dt <= 0 or dt > 0.1:
            dt = self.dt  # clamp to nominal to avoid spikes
        self.last_time = now

        # logger.info("Update orientation... %0.2f", dt)

        # Read sensors
        ax, ay, az = self.get_accel()
        gx, gy, gz = self.get_gyro()

        # Subtract offsets for roll and pitch. Yaw bias is handled separately.
        gx -= math.radians(self.roll_offset)
        gy -= math.radians(self.pitch_offset)
        # gz -= math.radians(self.yaw_offset) # <-- REMOVE THIS LINE

        # Prediction: integrate gyro (convert rad/s to deg/s)
        roll_pred = self.roll + math.degrees(gx) * dt
        pitch_pred = self.pitch + math.degrees(gy) * dt

    # Yaw: start with gyro prediction; will fuse magnetometer if available
        # Adapt bias slowly when stationary
        stationary = abs(gx) < self.stationary_threshold and \
                     abs(gy) < self.stationary_threshold and \
                     abs(gz) < self.stationary_threshold

        if stationary:
            self._stationary_gz_samples.append(gz)
            if len(self._stationary_gz_samples) >= self._stationary_sample_limit:
                # Calculate the new stationary average
                stationary_avg_bias = sum(self._stationary_gz_samples) / \
                                      len(self._stationary_gz_samples)

                # Instead of replacing, gently blend the new average with the existing bias.
                # This respects the initial calibration but allows for slow adaptation.
                # (95% old value, 5% new value)
                self.yaw_bias = self.yaw_bias * 0.95 + stationary_avg_bias * 0.05

                logger.info("Refined Stationary yaw bias to: %.4f rad/s", self.yaw_bias)
                self._stationary_gz_samples.clear()
        else:
            self._stationary_gz_samples.clear()

        # Apply the single, unified bias correction
        corrected_gz = gz - self.yaw_bias
        yaw_pred = self.yaw + math.degrees(corrected_gz) * dt

        # Measurement: roll/pitch from accelerometer (smoothed)
        accel_roll, accel_pitch = self._accel_to_angles(ax, ay, az)
        accel_roll = self.kalman_roll.update(accel_roll)
        accel_pitch = self.kalman_pitch.update(accel_pitch)

        # Complementary fusion for roll/pitch
        a = self._alpha
        self.roll = a * roll_pred + (1.0 - a) * accel_roll
        self.pitch = a * pitch_pred + (1.0 - a) * accel_pitch

        # Magnetometer fusion for yaw (tilt-compensated heading)
        if callable(self.get_mag):
            try:
                mx, my, mz = self.get_mag()
                # Apply simple hard-iron bias compensation
                mx -= self.mag_bias_x
                my -= self.mag_bias_y
                mz -= self.mag_bias_z

                yaw_mag = self._tilt_compensated_heading(ax, ay, az, mx, my, mz)
                # Add magnetic declination
                yaw_mag = self._wrap_angle_deg(yaw_mag + self.mag_declination_deg)

                # Fuse yaw using circular-aware blending
                self.yaw = self._fuse_angles_deg(yaw_pred, yaw_mag, self._alpha_yaw)
            except Exception:  # pylint: disable=broad-except
                # Fallback to gyro-only if magnetometer read fails
                self.yaw = self._wrap_angle_deg(yaw_pred)
        else:
            self.yaw = self._wrap_angle_deg(yaw_pred)

    @staticmethod
    def _wrap_angle_deg(angle: float) -> float:
        """Wrap angle to [-180, 180)."""
        a = (angle + 180.0) % 360.0 - 180.0
        # Map -180 to 180 if needed to keep continuity (optional)
        return a

    @staticmethod
    def _angle_diff_deg(a: float, b: float) -> float:
        """Compute smallest signed difference a-b in degrees within [-180,180)."""
        d = (a - b + 180.0) % 360.0 - 180.0
        return d

    def _fuse_angles_deg(self, pred: float, meas: float, alpha: float) -> float:
        """Complementary fuse two angles in degrees considering wrap-around."""
        err = self._angle_diff_deg(meas, pred)
        fused = pred + (1.0 - alpha) * err
        return self._wrap_angle_deg(fused)

    def _tilt_compensated_heading(self, ax: float, ay: float, az: float,
                                  mx: float, my: float, mz: float) -> float:
        """Compute tilt-compensated magnetic heading in degrees [-180,180)."""
        # Compute roll/pitch in radians from accel
        roll_deg, pitch_deg = self._accel_to_angles(ax, ay, az)
        roll = math.radians(roll_deg)
        pitch = math.radians(pitch_deg)

        # Tilt compensation
        # Reference: AN4248 / common formulas
        mx2 = mx * math.cos(pitch) + mz * math.sin(pitch)
        my2 = mx * math.sin(roll) * math.sin(pitch) + my * math.cos(roll) - \
              mz * math.sin(roll) * math.cos(pitch)

        heading = math.degrees(math.atan2(my2, mx2))
        return self._wrap_angle_deg(heading)

    def reset(self, roll: float = 0.0, pitch: float = 0.0, yaw: float = 0.0,
                ) -> None:
        """
        Reset internal state and start estimation again.
        - roll/pitch/yaw are in degrees
        - Reinitializes Kalman filters and gyro yaw-bias
        """
        # Reset orientation (degrees)
        self.roll = roll
        self.pitch = pitch
        self.yaw = yaw

        # Reset yaw bias to the last known good calibrated value.
        # This is more reliable than sampling a single point.
        self.yaw_bias = math.radians(self.yaw_offset)

        # Reinitialize accel-angle Kalman filters with same tuning
        self.kalman_roll = SimpleKalmanFilter(q=self.kalman_roll.q, r=self.kalman_roll.r, p=1.0,
                                              initial_value=roll)
        self.kalman_pitch = SimpleKalmanFilter(q=self.kalman_pitch.q, r=self.kalman_pitch.r, p=1.0,
                                               initial_value=pitch)

        # Reset time to avoid a large dt on next update
        self.last_time = time.perf_counter()

    def get_orientation(self):
        """Returns (roll, pitch, yaw) in degrees."""
        return self.roll, self.pitch, self.yaw

    def calibrate_imu(self, samples=200) -> tuple[float, float, float]:
        """
        Calibrate IMU by averaging gyro readings over a number of samples.
        Returns offsets for roll, pitch, yaw (in degrees).
        """
        print("Calibrating IMU... Place the robot on a perfectly level surface.")
        time.sleep(0.5)
        total_gx = 0.0
        total_gy = 0.0
        total_gz = 0.0
        for _ in range(samples):
            gx, gy, gz = self.get_gyro()
            total_gx += gx
            total_gy += gy
            total_gz += gz
            time.sleep(0.01)
        # Convert rad/s to deg/s for offsets
        offset_roll = math.degrees(total_gx / samples)
        offset_pitch = math.degrees(total_gy / samples)
        offset_yaw = math.degrees(total_gz / samples)
        logger.info("Calibration complete. Gyro Offsets: Roll: %.2f," \
                                    " Pitch: %.2f, Yaw: %.2f degrees",
                                    offset_roll, offset_pitch, offset_yaw)
        self.roll_offset = offset_roll
        self.pitch_offset = offset_pitch
        self.yaw_offset = offset_yaw

        # Set the primary yaw_bias (in rad/s) from the good calibration
        self.yaw_bias = math.radians(offset_yaw)

        return offset_roll, offset_pitch, offset_yaw

    # --- Optional helpers to set magnetic calibration ---
    def set_mag_bias(self, bx: float, by: float, bz: float) -> None:
        """Set hard-iron bias (in same units as sensor, typically uT)."""
        self.mag_bias_x = bx
        self.mag_bias_y = by
        self.mag_bias_z = bz

    def set_mag_declination(self, declination_deg: float) -> None:
        """Set local magnetic declination in degrees."""
        self.mag_declination_deg = declination_deg<|MERGE_RESOLUTION|>--- conflicted
+++ resolved
@@ -30,17 +30,10 @@
     Estimates roll, pitch, and yaw using MPU6050 data and a complementary blend
     with simple Kalman smoothing on accelerometer-derived angles.
     """
-<<<<<<< HEAD
-    def __init__(self, get_accel, get_gyro,get_magnet, dt=0.01):
-        self.get_accel = get_accel      # returns (ax, ay, az) in m/s^2
-        self.get_gyro = get_gyro        # returns (gx, gy, gz) in rad/s (Adafruit lib)
-        self.get_magnet = get_magnet    # returns (mx, my, mz) in uT
-=======
     def __init__(self, get_accel, get_gyro, get_mag=None, dt=0.01):
         self.get_accel = get_accel      # returns (ax, ay, az) in m/s^2
         self.get_gyro = get_gyro        # returns (gx, gy, gz) in rad/s (Adafruit lib)
         self.get_mag = get_mag          # returns (mx, my, mz) in uT; optional
->>>>>>> 50a15ed6
         self.dt = dt
         self.last_time = time.perf_counter()
 

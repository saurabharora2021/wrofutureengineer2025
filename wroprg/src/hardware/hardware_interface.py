--- conflicted
+++ resolved
@@ -77,11 +77,7 @@
                 self._orientation_estimator = OrientationEstimator(
                         get_accel=self.get_acceleration,
                         get_gyro=self.get_gyro,
-<<<<<<< HEAD
-                        get_magnet= self.get_magnetometer,
-=======
                         get_mag=self.get_magnetometer
->>>>>>> 50a15ed6
                 )
 
             else:

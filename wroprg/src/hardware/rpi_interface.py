"""This module is to interact with all hardware connected to RasperryPi."""
import logging
import time
from typing import List,Optional, Tuple

from board import SCL, SDA
import busio
import adafruit_ssd1306
import adafruit_mpu6050
<<<<<<< HEAD
import qmc5883l
=======
from qmc5883l import QMC5883L
>>>>>>> 50a15ed6
from gpiozero import Buzzer, RGBLED, DistanceSensor, Button, Device
from gpiozero.pins.pigpio import PiGPIOFactory
from PIL import Image, ImageDraw, ImageFont
from hardware.screenlogger import ScreenLogger
from hardware.pin_config import PinConfig
from hardware.hardwareconfig import HardwareConfig
from hardware.camera import MyCamera
from base.shutdown_handling import ShutdownInterface

logger: logging.Logger = logging.getLogger(__name__)
class RpiInterface(ShutdownInterface):
    """ This interface defines all Interfaces on Raspberry Pi."""

    # Use the centralized pin configuration class

    MAX_STABILIZATION_CHECKS = 5
    LINE_HEIGHT = 10  # pixels per line
    FONT_SIZE = 10 # font size for messages


    front_distance_sensor: Optional[DistanceSensor] = None
    jumper_pin: Optional[Button] = None
    _screenlogger: Optional[ScreenLogger] = None
    display_loglines = True
    camera: Optional[MyCamera] = None


    def __init__(self,stabilize:bool) -> None:
        """
        Initialize the LED control class.
        Sets up the GPIO pins for the LEDs and initializes the buzzer and RGB LED.
        """
        super().__init__()

        logger.info("Initializing RpiInterface...")

        #Setup I2c devices.
        i2c = busio.I2C(SCL,SDA)  # uses board.SCL and board.SDA

        # Initialize MPU6050 sensor
        self.mpu = adafruit_mpu6050.MPU6050(i2c)

<<<<<<< HEAD
        #Intialize magenetometer sensor
        self.magnetometer = qmc5883l.QMC5883L(i2c)
=======
        self.compass = QMC5883L(i2c)
>>>>>>> 50a15ed6

        # Create the SSD1306 OLED class.
        self.oled = adafruit_ssd1306.SSD1306_I2C(PinConfig.SCREEN_WIDTH,
                                                 PinConfig.SCREEN_HEIGHT, i2c)

        # Clear display.
        self.oled.fill(0)
        self.oled.show()

        self.font = ImageFont.truetype("/usr/share/fonts/truetype/dejavu/DejaVuSans.ttf",
                                        RpiInterface.FONT_SIZE)
        # Load a default font
        #self.font: ImageFont.FreeTypeFont | ImageFont.ImageFont = ImageFont.load_default()
        self._last_oled_update: float = 0
        self.image: Image.Image = Image.new("1", (PinConfig.SCREEN_WIDTH, PinConfig.SCREEN_HEIGHT))
        self.draw: ImageDraw.ImageDraw = ImageDraw.Draw(self.image)

        self.pendingmessage: bool = False  # Initialize pendingmessage flag
        self.messages: List[str] = []  # Initialize messages list

        #Logger is not setup yet, so we use print for initialization messages
        self.display_message("Initializing Pi Interface...")

        # Log the pin configuration for debugging purposes
        PinConfig.log_pin_configuration()

        try:
            # Use pigpio factory if available
            Device.pin_factory = PiGPIOFactory()
            logger.info("Using PiGPIOFactory for GPIO pin control.")
        except : # pylint: disable=bare-except
            # Fallback to default GPIO pin factory
            Device.pin_factory = None
            logger.error("Failed to initialize PiGPIOFactory")

        self.buzzer = Buzzer(PinConfig.BUZZER_PIN)
        self.led1 = RGBLED(red=PinConfig.LED1_RED_PIN,
                           green=PinConfig.LED1_GREEN_PIN,
                           blue=PinConfig.LED1_BLUE_PIN)
        """Turn on the LED1 Test."""
        self.led1.color = (0, 1, 0)  # green
        time.sleep(PinConfig.LED_TEST_DELAY)
        self.led1.color = (1, 0, 0)  # red
        time.sleep(PinConfig.LED_TEST_DELAY)
        self.led1.color = (0, 0, 1)  # blue
        time.sleep(PinConfig.LED_TEST_DELAY)
        self.led1.color = (0, 0, 0)  # off

        # Set up the button
        self.action_button = Button(PinConfig.BUTTON_PIN, hold_time=1)

        self.rightdistancesensor = DistanceSensor(echo=PinConfig.RIGHT_SENSOR_ECHO_PIN,
                                                  trigger=PinConfig.RIGHT_SENSOR_TRIG_PIN,
                                                  partial=True,
                                                  max_distance=
                                                  PinConfig.RIGHT_DISTANCE_MAX_DISTANCE)
        self.leftdistancesensor = DistanceSensor(echo=PinConfig.LEFT_SENSOR_ECHO_PIN,
                                                 trigger=PinConfig.LEFT_SENSOR_TRIG_PIN,
                                                 partial=True,
                                                 max_distance=PinConfig.LEFT_DISTANCE_MAX_DISTANCE)

                # Initialize Optional Front Distance Sensor
        if HardwareConfig.CHASSIS_VERSION == 2:
            self.front_distance_sensor = DistanceSensor(echo=PinConfig.FRONT_SENSOR_ECHO_PIN,
                                                        trigger=PinConfig.FRONT_SENSOR_TRIG_PIN,
                                                        partial=True,
                                                        max_distance=
                                                        PinConfig.FRONT_DISTANCE_MAX_DISTANCE)
            self.jumper_pin = Button(PinConfig.JUMPER_PIN, hold_time=1)


        if PinConfig.CAMERA_ENABLED:
            #setup camera library
            self.camera = MyCamera()

        logger.info("RpiInterface initialized successfully.")

        if stabilize:
            logger.warning("Stabilize Distance Sensors...")
            # Stabilize distance sensors
            time.sleep(1)  # Wait for sensors to stabilize
            counter = 0
            valid_distance = False

            while counter< self.MAX_STABILIZATION_CHECKS and valid_distance is False:
                valid_distance = True
                if (self.get_right_distance() < 0.1 or
                        self.get_right_distance() >= self.get_right_distance_max()):
                    logger.info("Right distance sensor is not stable, %.2f cm",
                                    self.get_right_distance())
                    valid_distance = False
                if (self.get_left_distance() < 0.1 or
                        self.get_left_distance() >= self.get_left_distance_max()):
                    logger.info("Left distance sensor is not stable, %.2f cm",
                                    self.get_left_distance())
                    valid_distance = False
                if valid_distance is False:
                    logger.warning("Waiting for distance sensors to stabilize...")
                    time.sleep(1)
                counter += 1

    def get_compass(self) -> QMC5883L:
        """Get the raw compass device (backwards compatibility)."""
        return self.compass

    def get_magnetometer(self) -> Tuple[float, float, float]:
        """Get the current magnetometer reading (uT) as (mx, my, mz)."""
        return self.compass.magnetic

    def get_camera(self) -> MyCamera:
        """Get the camera instance."""
        return self.camera

    def get_screen_logger(self) -> ScreenLogger:
        """Get the logger for the RpiInterface."""
        if self._screenlogger is None:
            self._screenlogger = ScreenLogger()
        return self._screenlogger

    def add_screen_logger_message(self, message: List[str]) -> None:
        """Add a message to the screen logger."""
        self.get_screen_logger().add_message(message)

    def log_message(self, front: float, left: float, right: float, current_yaw: float,
                                                            current_steering: float) -> None:
        """Log a message to the screen."""
        image: Image.Image = self.get_screen_logger().log_message(front, left, right,
                                                                current_yaw, current_steering)
        self.paint_display(image)


    def disable_logger(self) -> None:
        """Disable the logger."""
        self.display_loglines = False

    def enable_logger(self) -> None:
        """Enable the logger."""
        self.display_loglines = True

    def buzzer_beep(self, timer: float = 1) -> None:
        """Turn on the buzzer."""
        self.buzzer.on()
        time.sleep(timer)
        self.buzzer.off()

    def led1_green(self) -> None:
        """Turn on the LED1 green."""
        self.led1.color = (0, 1, 0)  # green

    def led1_red(self) -> None:
        """Turn on the LED1 red."""
        self.led1.color = (1, 0, 0)  # red

    def led1_blue(self) -> None:
        """Turn on the LED1 blue."""
        self.led1.color = (0, 0, 1)  # blue

    def led1_white(self) -> None:
        """Turn on the LED1 white."""
        self.led1.color = (1, 1, 1)

    def led1_off(self) -> None:
        """Turn off the LED1."""
        self.led1.color = (0, 0, 0)  # off

    def wait_for_action(self) -> None:
        """Wait for the action button to be pressed."""
        logger.warning("Waiting for action button press...")
        self.action_button.wait_for_active()
        logger.info("Action button pressed!")


    def get_right_distance(self) -> float:
        """Get the distance from the distance sensor."""
        return self.rightdistancesensor.distance * 100  # Convert to cm

    def get_right_distance_max(self) -> float:
        """Get the maximum distance for the right distance sensor."""
        return PinConfig.RIGHT_DISTANCE_MAX_DISTANCE * 100  # Convert to cm

    def get_left_distance(self) -> float:
        """Get the distance from the distance sensor."""
        return self.leftdistancesensor.distance * 100  # Convert to cm

    def get_left_distance_max(self) -> float:
        """Get the maximum distance for the left distance sensor."""
        return PinConfig.LEFT_DISTANCE_MAX_DISTANCE * 100  # Convert to cm

    def get_front_distance(self) -> float:
        """Get the distance from the front distance sensor."""
        if self.front_distance_sensor is None:
            raise ValueError("Front distance sensor is not initialized.")

        # Check if the front distance sensor is initialized
        return self.front_distance_sensor.distance * 100  # Convert to cm

    def get_front_distance_max(self) -> float:
        """Get the maximum distance for the front distance sensor."""
        if self.front_distance_sensor is None:
            raise ValueError("Front distance sensor is not initialized.")

        # Check if the front distance sensor is initialized
        return PinConfig.FRONT_DISTANCE_MAX_DISTANCE * 100  # Convert to cm


    def shutdown(self) -> None:
        try:
            self.flush_pending_messages()
        except Exception as e:  # pylint: disable=broad-except
            logger.error("Error flushing OLED messages during shutdown: %s", e)
        if self.camera is not None:
            self.camera.close()
        try:
            self.buzzer.off()
        except Exception as e:  # pylint: disable=broad-except
            logger.error("Error turning off buzzer during shutdown: %s", e)
        try:
            self.led1.color = (0, 0, 0)
        except Exception as e:  # pylint: disable=broad-except
            logger.error("Error turning off LED1 during shutdown: %s", e)
        try:
            self.led1.close()
        except Exception as e:  # pylint: disable=broad-except
            logger.error("Error closing LED1 during shutdown: %s", e)
        try:
            self.buzzer.close()
        except Exception as e:  # pylint: disable=broad-except
            logger.error("Error closing buzzer during shutdown: %s", e)
        try:
            self.rightdistancesensor.close()
        except Exception as e:  # pylint: disable=broad-except
            logger.error("Error closing right distance sensor during shutdown: %s", e)
        try:
            self.leftdistancesensor.close()
        except Exception as e:  # pylint: disable=broad-except
            logger.error("Error closing left distance sensor during shutdown: %s", e)
        if self.front_distance_sensor is not None:
            try:
                self.front_distance_sensor.close()
            except Exception as e:  # pylint: disable=broad-except
                logger.error("Error closing front distance sensor during shutdown: %s", e)
        if self.jumper_pin is not None:
            try:
                self.jumper_pin.close()
            except Exception as e:  # pylint: disable=broad-except
                logger.error("Error closing jumper pin during shutdown: %s", e)

    def display_message(self, message: str, forceflush: bool = False) -> None:
        """
        Display a message on the OLED screen.

        Only the last 5 messages are shown on the display.
        """
        now = time.time()
        self.messages.append(message)
        self.messages = self.messages[-5:]  # Keep only the last 5 messages

        if forceflush or (now - self._last_oled_update >= PinConfig.SCREEN_UPDATE_INTERVAL):
            # Only update the OLED if enough time has passed since the last update
            self.flush_pending_messages()
            self.pendingmessage = False

    def flush_pending_messages(self) -> None:
        """Flush the pending messages to the OLED display."""
        now = time.time()
        if self.display_loglines:
            self.draw.rectangle((0, 0, PinConfig.SCREEN_WIDTH, PinConfig.SCREEN_HEIGHT),
                                outline=0, fill=0)
            for i, msg in enumerate(self.messages):
                # Use constant for line height spacing
                self.draw.text((0, i * RpiInterface.LINE_HEIGHT), msg, font=self.font, fill=255)
            self.oled.image(self.image)
            self.oled.show()
        self._last_oled_update = now

    def paint_display(self, img: Image.Image) -> None:
        """Paint the display with the given image."""
        self.oled.image(img)
        self.oled.show()

    def clear_messages(self) -> None:
        """Clear all messages from the display."""
        self.messages.clear()
    def force_flush_messages(self) -> None:
        """Force the OLED to update immediately."""
        if self.pendingmessage:
            self.flush_pending_messages()
            self.pendingmessage = False

    def get_jumper_state(self) -> bool:
        """Get the state of the jumper pin."""
        if self.jumper_pin is None:
            raise ValueError("Jumper pin is not initialized.")
        return self.jumper_pin.is_active

    def get_acceleration(self) -> Tuple[float, float, float]:
        """Get the acceleration from the MPU6050 sensor."""
        accel = self.mpu.acceleration
        return accel
    def get_gyro(self) -> Tuple[float, float, float]:
        """Get the gyroscope data from the MPU6050 sensor."""
        gyro = self.mpu.gyro
        return gyro
    def get_magnetometer(self) -> Tuple[float, float, float]:
        """Get the magnetometer data from the QMC5883L sensor."""
        mag = self.magnetometer.magnetic
        return mag<|MERGE_RESOLUTION|>--- conflicted
+++ resolved
@@ -7,11 +7,7 @@
 import busio
 import adafruit_ssd1306
 import adafruit_mpu6050
-<<<<<<< HEAD
-import qmc5883l
-=======
 from qmc5883l import QMC5883L
->>>>>>> 50a15ed6
 from gpiozero import Buzzer, RGBLED, DistanceSensor, Button, Device
 from gpiozero.pins.pigpio import PiGPIOFactory
 from PIL import Image, ImageDraw, ImageFont
@@ -54,12 +50,7 @@
         # Initialize MPU6050 sensor
         self.mpu = adafruit_mpu6050.MPU6050(i2c)
 
-<<<<<<< HEAD
-        #Intialize magenetometer sensor
-        self.magnetometer = qmc5883l.QMC5883L(i2c)
-=======
         self.compass = QMC5883L(i2c)
->>>>>>> 50a15ed6
 
         # Create the SSD1306 OLED class.
         self.oled = adafruit_ssd1306.SSD1306_I2C(PinConfig.SCREEN_WIDTH,
